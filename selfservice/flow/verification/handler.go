--- conflicted
+++ resolved
@@ -59,11 +59,7 @@
 
 // swagger:route GET /self-service/verification/api public initializeSelfServiceVerificationViaAPIFlow
 //
-<<<<<<< HEAD
 // Initialize Verification Flow for API Clients
-=======
-// Initialize Browser-Based Verification Flow
->>>>>>> b94eb989
 //
 // This endpoint initiates a verification flow for API clients such as mobile devices, smart TVs, and so on.
 //
@@ -77,15 +73,7 @@
 //
 // This endpoint MUST ONLY be used in scenarios such as native mobile apps (React Native, Objective C, Swift, Java, ...).
 //
-<<<<<<< HEAD
 // :::
-=======
-// Get the Request Context of Browser-Based Verification Flows
-//
-// When accessing this endpoint through ORY Kratos' Public API, ensure that cookies are set as they are required
-// for checking the auth session. To prevent scanning attacks, the public endpoint does not return 404 status codes
-// but instead 403 or 500.
->>>>>>> b94eb989
 //
 // More information can be found at [ORY Kratos Email and Phone Verification Documentation](https://www.ory.sh/docs/kratos/selfservice/flows/verify-email-account-activation).
 //
@@ -112,11 +100,7 @@
 
 // swagger:route GET /self-service/verification/browser public initializeSelfServiceVerificationViaBrowserFlow
 //
-<<<<<<< HEAD
 // Initialize Verification Flow for Browser Clients
-=======
-// Complete the Browser-Based Verification Flows
->>>>>>> b94eb989
 //
 // This endpoint initializes a browser-based account verification flow. Once initialized, the browser will be redirected to
 // `selfservice.flows.verification.ui_url` with the flow ID set as the query parameter `?flow=`.
@@ -160,11 +144,7 @@
 
 // swagger:route GET /self-service/verification/flows common public admin getSelfServiceVerificationFlow
 //
-<<<<<<< HEAD
-// Get information about a verification flow
-=======
-// Complete the Browser-Based Verification Flows
->>>>>>> b94eb989
+// Get Information About a Verification Flow
 //
 // This endpoint returns a verification flow's context with, for example, error details and other information.
 //
